<project xmlns="http://maven.apache.org/POM/4.0.0" xmlns:xsi="http://www.w3.org/2001/XMLSchema-instance"
	xsi:schemaLocation="http://maven.apache.org/POM/4.0.0 http://maven.apache.org/xsd/maven-4.0.0.xsd">
	<modelVersion>4.0.0</modelVersion>
	<name>Asakusa Framework Aggregator POM</name>
	<groupId>com.asakusafw</groupId>
	<artifactId>asakusa-aggregator</artifactId>
	<version>0.2-SNAPSHOT</version>
	<packaging>pom</packaging>

	<description>Asakusa Framework Aggregator POM</description>
	<url>http://asakusafw.com</url>
	<licenses>
		<license>
			<name>Apache License, Version 2.0</name>
			<url>http://www.apache.org/licenses/LICENSE-2.0.txt</url>
			<distribution>repo</distribution>
		</license>
	</licenses>

	<inceptionYear>2011</inceptionYear>
	<organization>
		<name>Asakusa Framework Team</name>
		<url>http://asakusafw.com</url>
	</organization>

	<modules>
		<module>../asakusa-parent</module>
		<module>../asakusa-dsl-vocabulary</module>
		<module>../asakusa-runtime</module>
		<module>../ashigel-compiler</module>
		<module>../ashigel-compiler-bootstrap</module>
		<module>../asakusa-model-generator</module>
		<module>../asakusa-dmdl-core</module>
		<module>../asakusa-dmdl-java</module>
		<module>../asakusa-test-tools</module>
		<module>../asakusa-test-moderator</module>
		<module>../asakusa-test-data-provider</module>
		<module>../asakusa-test-data-generator</module>
		<module>../asakusa-test-driver</module>
		<module>../asakusa-thundergate-runtime</module>
		<module>../asakusa-thundergate-vocabulary</module>
		<module>../asakusa-thundergate-dmdl</module>
		<module>../asakusa-thundergate-plugin</module>
		<module>../asakusa-thundergate-test-moderator</module>
		<module>../asakusa-thundergate</module>
		<module>../asakusa-windgate-core</module>
		<module>../asakusa-windgate-stream</module>
		<module>../asakusa-windgate-jdbc</module>
		<module>../asakusa-windgate-hadoopfs</module>
		<module>../asakusa-windgate-vocabulary</module>
		<module>../asakusa-windgate-dmdl</module>
		<module>../asakusa-windgate-plugin</module>
		<module>../asakusa-windgate-test-moderator</module>
		<module>../asakusa-windgate-bootstrap</module>
		<module>../asakusa-yaess-core</module>
		<module>../asakusa-yaess-bootstrap</module>
		<module>../asakusa-yaess-tools</module>
		<module>../asakusa-yaess-plugin</module>
		<module>../asakusa-yaess-jsch</module>
		<module>../asakusa-yaess-paralleljob</module>
		<module>../asakusa-cleaner</module>
		<module>../asakusa-archetype-thundergate</module>
		<module>../asakusa-archetype-windgate</module>
		<module>../asakusa-distribution</module>
	</modules>

	<build>
		<plugins>
			<plugin>
				<groupId>org.apache.maven.plugins</groupId>
				<artifactId>maven-deploy-plugin</artifactId>
				<version>2.5</version>
				<configuration>
					<skip>true</skip>
				</configuration>
			</plugin>
			<plugin>
				<groupId>org.apache.maven.plugins</groupId>
				<artifactId>maven-javadoc-plugin</artifactId>
				<version>2.8</version>
				<configuration>
					<encoding>UTF-8</encoding>
					<charset>UTF-8</charset>
					<docencoding>UTF-8</docencoding>
					<locale>en</locale>
<<<<<<< HEAD
					<doctitle>Asakusa Framework API References (Version ${version})</doctitle>
					<windowtitle>Asakusa Framework API References (Version ${version})</windowtitle>
					<excludePackageNames>com.asakusafw.modelgen.*:com.asakusafw.testtools.*</excludePackageNames>
=======
					<doctitle>Asakusa Framework API References (Version ${project.version})</doctitle>
					<windowtitle>Asakusa Framework API References (Version ${project.version})</windowtitle>
>>>>>>> 54805007
				</configuration>
				<executions>
					<execution>
						<id>non-aggregate</id>
						<goals>
							<goal>javadoc</goal>
						</goals>
					</execution>
					<execution>
						<id>aggregate</id>
						<goals>
							<goal>aggregate</goal>
						</goals>
					</execution>
				</executions>
			</plugin>
		</plugins>
	</build>

</project><|MERGE_RESOLUTION|>--- conflicted
+++ resolved
@@ -83,14 +83,9 @@
 					<charset>UTF-8</charset>
 					<docencoding>UTF-8</docencoding>
 					<locale>en</locale>
-<<<<<<< HEAD
-					<doctitle>Asakusa Framework API References (Version ${version})</doctitle>
-					<windowtitle>Asakusa Framework API References (Version ${version})</windowtitle>
-					<excludePackageNames>com.asakusafw.modelgen.*:com.asakusafw.testtools.*</excludePackageNames>
-=======
 					<doctitle>Asakusa Framework API References (Version ${project.version})</doctitle>
 					<windowtitle>Asakusa Framework API References (Version ${project.version})</windowtitle>
->>>>>>> 54805007
+					<excludePackageNames>com.asakusafw.modelgen.*:com.asakusafw.testtools.*</excludePackageNames>
 				</configuration>
 				<executions>
 					<execution>
