package com.asakusafw.testdriver;

import java.io.File;
import java.io.FileInputStream;
import java.io.IOException;
import java.lang.reflect.Method;
import java.util.List;
import java.util.Properties;

import org.apache.commons.io.IOUtils;
import org.slf4j.Logger;
import org.slf4j.LoggerFactory;

import com.asakusafw.testtools.TestUtils;

/**
 * asakusa-test-toolsが提供するAPIを使って実装されたテストドライバの基底クラス。
 *
 */
public class TestDriverTestToolsBase extends TestDriverBase {

    static final Logger LOG = LoggerFactory.getLogger(TestDriverTestToolsBase.class);

    private static final String BUILD_PROPERTIES_FILE = "build.properties";

    /** テストデータ格納先のデフォルト値 */
    protected static final String TESTDATA_DIR_DEFAULT = "src/test/data/excel";

    /** テストデータ生成・検証ツールオブジェクト。 */
    protected TestUtils testUtils;
    /** TestUtils生成時に指定するテストデータ定義シートのファイルリスト。 */
    protected List<File> testDataFileList;
    /** TestUtils生成時に指定するテストデータ定義シートのディレクトリ（testDataFileListと排他)。 */
    protected File testDataDir;

    /** build.properties */
    protected Properties buildProperties;

    /**
     * コンストラクタ。
     *
     * @throws RuntimeException 初期化に失敗した場合
     */
    public TestDriverTestToolsBase() {
        super(findCaller().getDeclaringClass());
        initialize(findCaller());
    }

    /**
     * コンストラクタ。
     *
     * @param testDataFileList テストデータ定義シートのパスを示すFileのリスト
     * @throws RuntimeException 初期化に失敗した場合
     */
    public TestDriverTestToolsBase(List<File> testDataFileList) {
        super(findCaller().getDeclaringClass());
        this.testDataFileList = testDataFileList;
        initialize(findCaller());
    }

    private static Method findCaller() {
        StackTraceElement[] trace = new Throwable().getStackTrace();
        for (StackTraceElement element : trace) {
            try {
                Class<?> aClass = Class.forName(element.getClassName());
                if (TestDriverTestToolsBase.class.isAssignableFrom(aClass)) {
                    continue;
                }
                Method method = aClass.getDeclaredMethod(element.getMethodName());
                return method;
            } catch (Exception e) {
                continue;
            }
        }
        throw new IllegalStateException("テストドライバのインスタンスを作成したテストを特定できませんでした");
    }

    private void initialize(Method caller) {
        assert caller != null;
        try {
<<<<<<< HEAD
=======
            File buildPropertiesFile = new File(BUILD_PROPERTIES_FILE);
            if (buildPropertiesFile.exists()) {
                LOG.info("ビルド設定情報をロードしています: {}", buildPropertiesFile);
                FileInputStream fis = null;
                try {
                    fis = new FileInputStream(buildPropertiesFile);
                    buildProperties = new Properties();
                    buildProperties.load(fis);
                    System.setProperty("ASAKUSA_MODELGEN_PACKAGE", buildProperties.getProperty("asakusa.modelgen.package"));
                    System.setProperty("ASAKUSA_MODELGEN_OUTPUT", buildProperties.getProperty("asakusa.modelgen.output"));
                } catch (IOException e) {
                    throw new RuntimeException(e);
                } finally {
                    IOUtils.closeQuietly(fis);
                }
            } else {
                LOG.info("ビルド設定情報が存在しないため、スキップします: {}", BUILD_PROPERTIES_FILE);
            }
>>>>>>> 6d9128a7
            System.setProperty("ASAKUSA_TESTTOOLS_CONF", buildProperties.getProperty("asakusa.jdbc.conf"));
            System.setProperty("ASAKUSA_TEMPLATEGEN_OUTPUT_DIR", buildProperties.getProperty("asakusa.testdatasheet.output"));
            String testDataDirPath = buildProperties.getProperty("asakusa.testdriver.testdata.dir");
            if (testDataDirPath == null) {
                testDataDirPath = TESTDATA_DIR_DEFAULT;
            }
            if (testDataFileList == null) {
                testDataDir = new File(
                        testDataDirPath
                        + File.separatorChar
                        + caller.getDeclaringClass().getSimpleName()
                        + File.separatorChar
                        + caller.getName());
                testUtils = new TestUtils(testDataDir);
            } else {
                testUtils = new TestUtils(testDataFileList);
            }
        } catch (IOException e) {
            throw new RuntimeException(e);
        }
    }

}<|MERGE_RESOLUTION|>--- conflicted
+++ resolved
@@ -78,8 +78,6 @@
     private void initialize(Method caller) {
         assert caller != null;
         try {
-<<<<<<< HEAD
-=======
             File buildPropertiesFile = new File(BUILD_PROPERTIES_FILE);
             if (buildPropertiesFile.exists()) {
                 LOG.info("ビルド設定情報をロードしています: {}", buildPropertiesFile);
@@ -98,7 +96,6 @@
             } else {
                 LOG.info("ビルド設定情報が存在しないため、スキップします: {}", BUILD_PROPERTIES_FILE);
             }
->>>>>>> 6d9128a7
             System.setProperty("ASAKUSA_TESTTOOLS_CONF", buildProperties.getProperty("asakusa.jdbc.conf"));
             System.setProperty("ASAKUSA_TEMPLATEGEN_OUTPUT_DIR", buildProperties.getProperty("asakusa.testdatasheet.output"));
             String testDataDirPath = buildProperties.getProperty("asakusa.testdriver.testdata.dir");
