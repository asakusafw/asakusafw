--- conflicted
+++ resolved
@@ -46,16 +46,11 @@
     private static final Charset ENCONDING = Charset.forName("UTF-8");
 
     @Override
-<<<<<<< HEAD
     public <T> DataModelSource open(
             DataModelDefinition<T> definition,
             URI source,
             TestContext context) throws IOException {
-        String path = source.getPath();
-=======
-    public <T> DataModelSource open(DataModelDefinition<T> definition, URI source) throws IOException {
         String path = source.getSchemeSpecificPart();
->>>>>>> 8bc09fe7
         if (path == null || path.endsWith(EXTENSION) == false) {
             return null;
         }
