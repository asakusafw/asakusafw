--- conflicted
+++ resolved
@@ -724,11 +724,7 @@
         long result = dateTimeFormat.parse(lineBuffer);
         if (result < 0) {
             throw new CsvFormatException(
-<<<<<<< HEAD
-                    createStatusInLine(Reason.INVALID_CELL_FORMAT, dateFormat.getPattern()),
-=======
-                    createStatusInLine(Reason.INVALID_CELL_FORMAT, dateTimeFormat.toPattern()),
->>>>>>> 1bb0aba4
+                    createStatusInLine(Reason.INVALID_CELL_FORMAT, dateTimeFormat.getPattern()),
                     null);
         }
         return result;
