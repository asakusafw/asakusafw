--- conflicted
+++ resolved
@@ -16,36 +16,28 @@
 package com.asakusafw.runtime.compatibility;
 
 import java.io.IOException;
-<<<<<<< HEAD
 import java.lang.reflect.Constructor;
-=======
 import java.lang.reflect.InvocationTargetException;
 import java.lang.reflect.Method;
->>>>>>> 0c8d4b97
 import java.text.MessageFormat;
 
 import org.apache.commons.logging.Log;
 import org.apache.commons.logging.LogFactory;
 import org.apache.hadoop.conf.Configuration;
-<<<<<<< HEAD
-=======
 import org.apache.hadoop.io.RawComparator;
 import org.apache.hadoop.mapred.RawKeyValueIterator;
-import org.apache.hadoop.mapred.Task;
->>>>>>> 0c8d4b97
 import org.apache.hadoop.mapreduce.Counter;
 import org.apache.hadoop.mapreduce.InputSplit;
 import org.apache.hadoop.mapreduce.Job;
 import org.apache.hadoop.mapreduce.JobContext;
 import org.apache.hadoop.mapreduce.JobID;
-<<<<<<< HEAD
 import org.apache.hadoop.mapreduce.MRConfig;
-=======
+import org.apache.hadoop.mapreduce.MapContext;
 import org.apache.hadoop.mapreduce.Mapper;
->>>>>>> 0c8d4b97
 import org.apache.hadoop.mapreduce.OutputCommitter;
 import org.apache.hadoop.mapreduce.RecordReader;
 import org.apache.hadoop.mapreduce.RecordWriter;
+import org.apache.hadoop.mapreduce.ReduceContext;
 import org.apache.hadoop.mapreduce.Reducer;
 import org.apache.hadoop.mapreduce.StatusReporter;
 import org.apache.hadoop.mapreduce.TaskAttemptContext;
@@ -55,6 +47,10 @@
 import org.apache.hadoop.mapreduce.TaskInputOutputContext;
 import org.apache.hadoop.mapreduce.TaskType;
 import org.apache.hadoop.mapreduce.counters.GenericCounter;
+import org.apache.hadoop.mapreduce.lib.map.WrappedMapper;
+import org.apache.hadoop.mapreduce.lib.reduce.WrappedReducer;
+import org.apache.hadoop.mapreduce.task.MapContextImpl;
+import org.apache.hadoop.mapreduce.task.ReduceContextImpl;
 import org.apache.hadoop.mapreduce.task.TaskAttemptContextImpl;
 import org.apache.hadoop.mapreduce.task.TaskInputOutputContextImpl;
 import org.apache.hadoop.util.Progressable;
@@ -65,25 +61,6 @@
  * @version 0.7.1
  */
 public final class JobCompatibility {
-
-    private static final Method SET_JOB_ID;
-    static {
-        Method method = null;
-        for (Class<?> aClass = Job.class; aClass != null; aClass = aClass.getSuperclass()) {
-            try {
-                method = aClass.getDeclaredMethod("setJobID", JobID.class);
-                method.setAccessible(true);
-                break;
-            } catch (Exception e) {
-                // ignored
-            }
-        }
-        if (method != null) {
-            SET_JOB_ID = method;
-        } else {
-            SET_JOB_ID = null;
-        }
-    }
 
     static final Log LOG = LogFactory.getLog(JobCompatibility.class);
 
@@ -106,6 +83,25 @@
         TASK_ID_MR2 = ctor;
     }
 
+    private static final Method SET_JOB_ID;
+    static {
+        Method method = null;
+        for (Class<?> aClass = Job.class; aClass != null; aClass = aClass.getSuperclass()) {
+            try {
+                method = aClass.getDeclaredMethod("setJobID", JobID.class);
+                method.setAccessible(true);
+                break;
+            } catch (Exception e) {
+                // ignored
+            }
+        }
+        if (method != null) {
+            SET_JOB_ID = method;
+        } else {
+            SET_JOB_ID = null;
+        }
+    }
+
     private JobCompatibility() {
         return;
     }
@@ -211,7 +207,6 @@
         if (jobId == null) {
             throw new IllegalArgumentException("jobId must not be null"); //$NON-NLS-1$
         }
-<<<<<<< HEAD
         if (TASK_ID_MR2 != null) {
             try {
                 return TASK_ID_MR2.newInstance(jobId, TaskType.JOB_SETUP, 0);
@@ -222,10 +217,8 @@
         }
         // NOTE: for Hadoop 2.x MR1
         @SuppressWarnings("deprecation")
-        TaskID result = new TaskID(jobId, true, 0);
+        TaskID result = new TaskID(jobId, true, id);
         return result;
-=======
-        return new TaskID(jobId, true, id);
     }
 
     /**
@@ -240,8 +233,10 @@
         if (jobId == null) {
             throw new IllegalArgumentException("jobId must not be null"); //$NON-NLS-1$
         }
-        return new TaskID(jobId, false, id);
->>>>>>> 0c8d4b97
+        // NOTE: for Hadoop 2.x MR1
+        @SuppressWarnings("deprecation")
+        TaskID result = new TaskID(jobId, false, id);
+        return result;
     }
 
     /**
@@ -391,13 +386,9 @@
             RecordWriter<KEYOUT, VALUEOUT> writer,
             OutputCommitter committer,
             InputSplit split) throws IOException, InterruptedException {
-        Mapper<KEYIN, VALUEIN, KEYOUT, VALUEOUT> mapper = new Mapper<KEYIN, VALUEIN, KEYOUT, VALUEOUT>();
-        return mapper.new Context(
-                configuration,
-                id,
-                reader,  writer, committer,
-                new MockStatusReporter(),
-                split);
+        MapContext<KEYIN, VALUEIN, KEYOUT, VALUEOUT> context = new MapContextImpl<KEYIN, VALUEIN, KEYOUT, VALUEOUT>(
+                configuration, id, reader, writer, committer, new MockStatusReporter(), split);
+        return new WrappedMapper<KEYIN, VALUEIN, KEYOUT, VALUEOUT>().getMapContext(context);
     }
 
     /**
@@ -428,16 +419,13 @@
             RecordWriter<KEYOUT, VALUEOUT> writer,
             OutputCommitter committer,
             RawComparator<KEYIN> comparator) throws IOException, InterruptedException {
-        Reducer<KEYIN, VALUEIN, KEYOUT, VALUEOUT> reducer = new Reducer<KEYIN, VALUEIN, KEYOUT, VALUEOUT>();
         StatusReporter reporter = new MockStatusReporter();
-        return reducer.new Context(
-                configuration,
-                id,
-                reader,
+        ReduceContext<KEYIN, VALUEIN, KEYOUT, VALUEOUT> context = new ReduceContextImpl<KEYIN, VALUEIN, KEYOUT, VALUEOUT>(
+                configuration, id, reader,
                 reporter.getCounter("asakusafw", "inputKey"),
                 reporter.getCounter("asakusafw", "inputValue"),
-                writer, committer, reporter, comparator,
-                inputKeyClass, inputValueClass);
+                writer, committer, reporter, comparator, inputKeyClass, inputValueClass);
+        return new WrappedReducer<KEYIN, VALUEIN, KEYOUT, VALUEOUT>().getReducerContext(context);
     }
 
     /**
