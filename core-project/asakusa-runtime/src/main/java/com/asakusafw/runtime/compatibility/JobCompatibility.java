--- conflicted
+++ resolved
@@ -449,23 +449,12 @@
             OutputCommitter committer,
             RawComparator<KEYIN> comparator) throws IOException, InterruptedException {
         StatusReporter reporter = new MockStatusReporter();
-<<<<<<< HEAD
         ReduceContext<KEYIN, VALUEIN, KEYOUT, VALUEOUT> context = new ReduceContextImpl<KEYIN, VALUEIN, KEYOUT, VALUEOUT>(
                 configuration, id, reader,
-                reporter.getCounter("asakusafw", "inputKey"),
-                reporter.getCounter("asakusafw", "inputValue"),
+                reporter.getCounter("asakusafw", "inputKey"), //$NON-NLS-1$ //$NON-NLS-2$
+                reporter.getCounter("asakusafw", "inputValue"), //$NON-NLS-1$ //$NON-NLS-2$
                 writer, committer, reporter, comparator, inputKeyClass, inputValueClass);
         return new WrappedReducer<KEYIN, VALUEIN, KEYOUT, VALUEOUT>().getReducerContext(context);
-=======
-        return reducer.new Context(
-                configuration,
-                id,
-                reader,
-                reporter.getCounter("asakusafw", "inputKey"), //$NON-NLS-1$ //$NON-NLS-2$
-                reporter.getCounter("asakusafw", "inputValue"), //$NON-NLS-1$ //$NON-NLS-2$
-                writer, committer, reporter, comparator,
-                inputKeyClass, inputValueClass);
->>>>>>> e7790cc1
     }
 
     /**
