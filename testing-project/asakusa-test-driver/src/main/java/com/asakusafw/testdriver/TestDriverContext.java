/**
 * Copyright 2011-2014 Asakusa Framework Team.
 *
 * Licensed under the Apache License, Version 2.0 (the "License");
 * you may not use this file except in compliance with the License.
 * You may obtain a copy of the License at
 *
 *     http://www.apache.org/licenses/LICENSE-2.0
 *
 * Unless required by applicable law or agreed to in writing, software
 * distributed under the License is distributed on an "AS IS" BASIS,
 * WITHOUT WARRANTIES OR CONDITIONS OF ANY KIND, either express or implied.
 * See the License for the specific language governing permissions and
 * limitations under the License.
 */
package com.asakusafw.testdriver;

import java.io.File;
import java.io.FileInputStream;
import java.io.IOException;
import java.io.InputStream;
import java.text.MessageFormat;
import java.util.Collections;
<<<<<<< HEAD
import java.util.EnumSet;
=======
import java.util.HashMap;
>>>>>>> 12ff7806
import java.util.ListResourceBundle;
import java.util.Map;
import java.util.MissingResourceException;
import java.util.Properties;
import java.util.ResourceBundle;
import java.util.Set;
import java.util.TreeMap;

import javax.tools.ToolProvider;

import org.slf4j.Logger;
import org.slf4j.LoggerFactory;

import com.asakusafw.compiler.batch.processor.DependencyLibrariesProcessor;
import com.asakusafw.compiler.flow.ExternalIoCommandProvider.CommandContext;
import com.asakusafw.compiler.flow.FlowCompilerOptions;
import com.asakusafw.compiler.flow.FlowCompilerOptions.GenericOptionValue;
import com.asakusafw.compiler.testing.JobflowInfo;
import com.asakusafw.runtime.stage.StageConstants;
import com.asakusafw.testdriver.core.TestContext;
import com.asakusafw.testdriver.core.TestToolRepository;
import com.asakusafw.utils.collections.Maps;

/**
 * テスト実行時のコンテキスト情報を管理する。
 * @since 0.2.0
 * @version 0.6.0
 */
public class TestDriverContext implements TestContext {

    static final Logger LOG = LoggerFactory.getLogger(TestDriverContext.class);

    static final ResourceBundle INFORMATION;
    static {
        ResourceBundle bundle;
        try {
            bundle = ResourceBundle.getBundle("com.asakusafw.testdriver.information");
        } catch (MissingResourceException e) {
            LOG.warn("Missing framework information resource", e);
            bundle = new ListResourceBundle() {
                @Override
                protected Object[][] getContents() {
                    return new Object[0][];
                }
            };
        }
        INFORMATION = bundle;
    }

    /**
     * The system property key of runtime working directory.
     * This working directory must be a relative path from the default working directory.
     */
    public static final String KEY_RUNTIME_WORKING_DIRECTORY = "asakusa.testdriver.hadoopwork.dir";

    /**
     * The system property key of compiler working directory.
     */
    public static final String KEY_COMPILER_WORKING_DIRECTORY = "asakusa.testdriver.compilerwork.dir";

    /**
     * The system property key of the default framework installation path.
     * This property will overwrite environment variables.
     * @since 0.6.0
     */
    public static final String KEY_FRAMEWORK_PATH = "asakusa.testdriver.framework";

    /**
     * The system property key of ignoring environment checking.
     * @see #validateExecutionEnvironment()
     * @since 0.5.2
     */
    public static final String KEY_FORCE_EXEC = "asakusa.testdriver.exec.force";

    /**
     * Environmental variable: the framework home path.
     */
    public static final String ENV_FRAMEWORK_PATH = "ASAKUSA_HOME";

    /**
     * The path to the external dependency libraries folder (relative from working directory).
     * @since 0.5.1
     */
    public static final String EXTERNAL_LIBRARIES_PATH = DependencyLibrariesProcessor.LIBRARY_DIRECTORY_PATH;

    /**
     * The path to the framework version file (relative from the framework home path).
     * @since 0.5.2
     */
    public static final String FRAMEWORK_VERSION_PATH = "VERSION";

    /**
     * The entry key of the test-runtime framework version.
     * @since 0.5.2
     */
    public static final String KEY_FRAMEWORK_VERSION = "asakusafw.version";

    /**
     * The system property key of {@link JobExecutorFactory}'s implementation class name.
     * @see #setJobExecutorFactory(JobExecutorFactory)
     * @since 0.6.0
     */
    public static final String KEY_JOB_EXECUTOR_FACTORY = "asakusa.testdriver.exec.factory";

    private static final String HADOOPWORK_DIR_DEFAULT = "target/testdriver/hadoopwork";

    private volatile File frameworkHomePath;

    private final Class<?> callerClass;

    private final TestToolRepository repository;

    private final Map<String, String> extraConfigurations;

    private final Map<String, String> batchArgs;
<<<<<<< HEAD
=======
    private final Map<String, String> environmentVariables;
>>>>>>> 12ff7806

    private final FlowCompilerOptions options;

    private final Set<TestExecutionPhase> skipPhases;

    private volatile File librariesPath;

    private volatile String currentBatchId;

    private volatile String currentFlowId;

    private volatile String currentExecutionId;

    private volatile File explicitCompilerWorkingDirectory;

    private volatile File generatedCompilerWorkingDirectory;

    private volatile JobExecutorFactory jobExecutorFactory;

    /**
     * Creates a new instance.
     * @param contextClass context class (will use to detect test resources)
     * @throws IllegalArgumentException if some parameters were {@code null}
     */
    public TestDriverContext(Class<?> contextClass) {
        if (contextClass == null) {
            throw new IllegalArgumentException("contextClass must not be null"); //$NON-NLS-1$
        }
        this.callerClass = contextClass;
        this.repository = new TestToolRepository(contextClass.getClassLoader());
        this.extraConfigurations = new TreeMap<String, String>();
        this.batchArgs = new TreeMap<String, String>();
        this.environmentVariables = new HashMap<String, String>(System.getenv());
        this.options = new FlowCompilerOptions();
        configureOptions();
        this.skipPhases = EnumSet.noneOf(TestExecutionPhase.class);
    }

    private void configureOptions() {
        LOG.debug("Auto detecting current execution environment");
        this.options.putExtraAttribute(
                "MAPREDUCE-370",
                GenericOptionValue.AUTO.getSymbol());
    }

    /**
     * Validates current compiler environment.
     * @throws AssertionError if current test environment is invalid
     * @since 0.5.1
     */
    public void validateCompileEnvironment() {
        if (ToolProvider.getSystemJavaCompiler() == null) {
            // validates runtime environment first
            validateExecutionEnvironment();
            throw new AssertionError("この環境ではJavaコンパイラを利用できません（JDKを利用してテストを実行してください）");
        }
    }

    /**
     * Returns the development environment version.
     * @return the development environment version
     * @throws IllegalStateException if the version is not defined
     * @since 0.5.2
     */
    public String getDevelopmentEnvironmentVersion() {
        try {
            String version = INFORMATION.getString(KEY_FRAMEWORK_VERSION);
            return version;
        } catch (MissingResourceException e) {
            throw new IllegalStateException(
                    MessageFormat.format(
                            "この開発環境のバージョンが不明です ({e})",
                            KEY_COMPILER_WORKING_DIRECTORY), e);
        }
    }

    /**
     * Returns the runtime environment version.
     * @return the runtime environment version, or {@code null} if it is not defined
     * @since 0.5.2
     */
    public String getRuntimeEnvironmentVersion() {
        File path = getFrameworkHomePathOrNull();
        if (path == null) {
            return null;
        }
        File version = new File(path, FRAMEWORK_VERSION_PATH);
        if (version.isFile() == false) {
            LOG.warn(MessageFormat.format(
                    "テスト実行環境にバージョン情報が見つかりませんでした：{0}",
                    version.getAbsolutePath()));
            return null;
        }
        Properties p = new Properties();
        try {
            InputStream in = new FileInputStream(version);
            try {
                p.load(in);
            } finally {
                in.close();
            }
        } catch (IOException e) {
            LOG.warn(MessageFormat.format(
                    "テスト実行環境のバージョン情報を読み出せませんでした：{0}",
                    version.getAbsolutePath()), e);
            return null;
        }
        String value = p.getProperty(KEY_FRAMEWORK_VERSION);
        if (value == null) {
            LOG.warn(MessageFormat.format(
                    "テスト実行環境のバージョン情報が欠落しています：{0} ({1})",
                    version.getAbsolutePath(),
                    KEY_FRAMEWORK_VERSION));
            return null;
        }
        return value;
    }

    /**
     * Validates current test execution environment.
     * @throws AssertionError if current test environment is invalid
     * @since 0.5.1
     */
    public void validateExecutionEnvironment() {
        getJobExecutor().validateEnvironment();
    }

    /**
     * Validates current test environment.
     * @throws AssertionError if current test environment is invalid
     * @since 0.5.0
     */
    public void validateEnvironment() {
        validateExecutionEnvironment();
    }

    /**
     * Sets the path to the framework installed location.
     * @param frameworkHomePath the path to the framework install location, or {@code null} to reset location
     */
    public void setFrameworkHomePath(File frameworkHomePath) {
        this.frameworkHomePath = frameworkHomePath;
    }

    /**
     * Returns the framework home path.
     * @return the path, or default path from environmental variable {@code ASAKUSA_HOME}
     * @throws IllegalStateException if neither the framework home path nor the environmental variable were set
     */
    public File getFrameworkHomePath() {
        File result = getFrameworkHomePathOrNull();
        if (result == null) {
            throw new IllegalStateException(MessageFormat.format(
                    "環境変数{0}が未設定です",
                    ENV_FRAMEWORK_PATH));
        }
        return result;
    }

    /**
     * Returns the framework home path.
     * @return the path, default path from environmental variable {@code ASAKUSA_HOME}, or {@code null}
     */
    public File getFrameworkHomePathOrNull() {
        if (frameworkHomePath == null) {
            String homePath = System.getProperty(KEY_FRAMEWORK_PATH);
            if (homePath != null) {
                return new File(homePath);
            }
            String defaultHomePath = getEnvironmentVariables0().get(ENV_FRAMEWORK_PATH);
            if (defaultHomePath != null) {
                return new File(defaultHomePath);
            }
            return null;
        }
        return frameworkHomePath;
    }

    /**
     * Returns the path to the jobflow package (*.jar) deployment directory.
     * This method refers the {@link #getFrameworkHomePath() framework installed location}.
     * @param batchId target batch ID
     * @return the path
     * @throws IllegalArgumentException if some parameters were {@code null}
     * @see #setFrameworkHomePath(File)
     */
    public File getJobflowPackageLocation(String batchId) {
        if (batchId == null) {
            throw new IllegalArgumentException("batchId must not be null"); //$NON-NLS-1$
        }
        File apps = new File(getFrameworkHomePath(), "batchapps");
        File batch = new File(apps, batchId);
        File lib = new File(batch, "lib");
        return lib;
    }

    /**
     * Returns the path to the external libraries (*.jar) deployment directory.
     * @param batchId target batch ID
     * @return the path
     * @throws IllegalArgumentException if some parameters were {@code null}
     * @see #setLibrariesPath(File)
     * @since 0.5.1
     */
    public File getLibrariesPackageLocation(String batchId) {
        if (batchId == null) {
            throw new IllegalArgumentException("batchId must not be null"); //$NON-NLS-1$
        }
        File apps = new File(getFrameworkHomePath(), "batchapps");
        File batch = new File(apps, batchId);
        File lib = new File(batch, DependencyLibrariesProcessor.OUTPUT_DIRECTORY_PATH);
        return lib;
    }

    /**
     * Returns the command context for this attempt.
     * @return the command context
     */
    public CommandContext getCommandContext() {
        CommandContext context = new CommandContext(
                getFrameworkHomePath().getAbsolutePath() + "/",
                getExecutionId(),
                getBatchArgs());
        return context;
    }

    /**
     * Returns the compiler working directory.
     * @return the compiler working directory
     */
    public File getCompilerWorkingDirectory() {
        return new File(getCompileWorkBaseDir());
    }

    /**
     * Sets the compiler working directory.
     * @param path the compiler working directory
     * @since 0.5.2
     */
    public void setCompilerWorkingDirectory(File path) {
        this.explicitCompilerWorkingDirectory = path;
    }

    /**
     * Returns the current user name in OS.
     * @return the current user name
     */
    public String getOsUser() {
        Map<String, String> envp = getEnvironmentVariables0();
        String user = System.getProperty("user.name", envp.get("USER"));
        return user;
    }

    /**
     * Returns the path to the compiler working directory.
     * Clients can configure this property using system property {@value #KEY_COMPILER_WORKING_DIRECTORY}.
     * @return the compiler working directory
     */
    public String getCompileWorkBaseDir() {
        String dir = System.getProperty(KEY_COMPILER_WORKING_DIRECTORY);
        if (dir == null) {
            if (explicitCompilerWorkingDirectory != null) {
                return explicitCompilerWorkingDirectory.getAbsolutePath();
            }
            if (generatedCompilerWorkingDirectory == null) {
                generatedCompilerWorkingDirectory = createTempDirPath();
                LOG.debug("Created a temporary compiler working directory: {}", generatedCompilerWorkingDirectory);
            }
            return generatedCompilerWorkingDirectory.getAbsolutePath();
        }
        return dir;
    }

    private File createTempDirPath() {
        try {
            File file = File.createTempFile("asakusa", ".tmp");
            if (file.delete() == false) {
                throw new AssertionError(MessageFormat.format(
                        "テスト用のテンポラリディレクトリの作成に失敗しました: {0}",
                        file));
            }
            return file;
        } catch (IOException e) {
            throw (AssertionError) new AssertionError("テスト用のテンポラリディレクトリの作成に失敗しました").initCause(e);
        }
    }

    /**
     * Returns the path to the runtime working directory.
     * This working directory is relative path from cluster's default working directory.
     * Clients can configure this property using system property {@value #KEY_RUNTIME_WORKING_DIRECTORY}.
     * @return the compiler working directory
     */
    public String getClusterWorkDir() {
        String dir = System.getProperty(KEY_RUNTIME_WORKING_DIRECTORY);
        if (dir == null) {
            return HADOOPWORK_DIR_DEFAULT;
        }
        return dir;
    }

    /**
     * Returns the path to the dependency libraries path.
     * The dependency library files are in the target folder directly.
     * @return the librariesPath the libraries path
     * @since 0.5.1
     */
    public File getLibrariesPath() {
        if (librariesPath == null) {
            return new File(EXTERNAL_LIBRARIES_PATH);
        }
        return librariesPath;
    }

    /**
     * Sets the path to the external dependency libraries folder.
     * @param librariesPath the libraries folder path
     * @throws IllegalArgumentException if some parameters were {@code null}
     * @since 0.5.1
     */
    public void setLibrariesPath(File librariesPath) {
        this.librariesPath = librariesPath;
    }

    /**
     * Returns the caller class.
     * This is ordinary used for detect test dataset on the classpath.
     * @return the caller class
     */
    public Class<?> getCallerClass() {
        return callerClass;
    }

    /**
     * Returns the test tool repository.
     * @return the repository
     * @since 0.2.3
     */
    public TestToolRepository getRepository() {
        return repository;
    }

    /**
     * Changes current Jobflow.
     * @param info target jobflow
     * @throws IllegalArgumentException if some parameters were {@code null}
     * @since 0.2.2
     */
    public void prepareCurrentJobflow(JobflowInfo info) {
        if (info == null) {
            throw new IllegalArgumentException("info must not be null"); //$NON-NLS-1$
        }
        this.currentBatchId = info.getJobflow().getBatchId();
        this.currentFlowId = info.getJobflow().getFlowId();
        this.currentExecutionId = MessageFormat.format(
                "{0}-{1}-{2}",
                getCallerClass().getSimpleName(),
                currentBatchId,
                currentFlowId);
    }

    /**
     * Returns the current execution ID.
     * @return current execution ID
     * @see #prepareCurrentJobflow(JobflowInfo)
     */
    public String getExecutionId() {
        if (currentExecutionId == null) {
            throw new IllegalStateException("prepareCurrentJobflow was not invoked");
        }
        return currentExecutionId;
    }

    /**
     * Change current {@link #getExecutionId() execution ID} into a unique string.
     * @deprecated Please invoke {@link #prepareCurrentJobflow(JobflowInfo)}
     */
    @Deprecated
    public void changeExecutionId() {
        // do nothing
    }

    /**
     * Returns extra configurations for the runtime.
     * For Hadoop, these configurations are passed using {@code -D <key>=<value>}.
     * @return the extra configurations (key value pairs)
     */
    public Map<String, String> getExtraConfigurations() {
        return extraConfigurations;
    }

    /**
     * Returns the batch arguments.
     * @return the batch arguments
     */
    public Map<String, String> getBatchArgs() {
        return batchArgs;
    }

    @Override
    public Map<String, String> getEnvironmentVariables() {
        File home = getFrameworkHomePathOrNull();
        Map<String, String> envp = getEnvironmentVariables0();
        if (home != null) {
            envp.put(ENV_FRAMEWORK_PATH, home.getAbsolutePath());
        }
        return envp;
    }

    private Map<String, String> getEnvironmentVariables0() {
        return environmentVariables;
    }

    @Override
    public Map<String, String> getArguments() {
        Map<String, String> copy = Maps.from(getBatchArgs());
        if (currentBatchId != null) {
            copy.put(StageConstants.VAR_BATCH_ID, currentBatchId);
        }
        if (currentFlowId != null) {
            copy.put(StageConstants.VAR_FLOW_ID, currentFlowId);
        }
        if (currentExecutionId != null) {
            copy.put(StageConstants.VAR_EXECUTION_ID, currentExecutionId);
        }
        return Collections.unmodifiableMap(copy);
    }

    /**
     * Returns the compiler options.
     * @return the compiler options
     */
    public FlowCompilerOptions getOptions() {
        return options;
    }

    @Override
    public ClassLoader getClassLoader() {
        return callerClass.getClassLoader();
    }

    /**
     * Returns the current batch ID.
     * @return the current batch ID, or {@code null} if not set
     * @see #setCurrentBatchId(String)
     */
    public String getCurrentBatchId() {
        return currentBatchId;
    }

    /**
     * Configures the current batch ID.
     * @param currentBatchId the ID
     */
    public void setCurrentBatchId(String currentBatchId) {
        this.currentBatchId = currentBatchId;
    }

    /**
     * Returns the current flow ID.
     * @return the ID, or {@code null} if not set
     * @see #setCurrentFlowId(String)
     */
    public String getCurrentFlowId() {
        return currentFlowId;
    }

    /**
     * Configures the current flow ID.
     * @param currentFlowId the ID
     */
    public void setCurrentFlowId(String currentFlowId) {
        this.currentFlowId = currentFlowId;
    }

    /**
     * Returns the current execution ID.
     * @return the ID, or {@code null} if not set
     * @see #setCurrentExecutionId(String)
     */
    public String getCurrentExecutionId() {
        return currentExecutionId;
    }

    /**
     * Returns the current execution ID.
     * @param currentExecutionId the ID
     */
    public void setCurrentExecutionId(String currentExecutionId) {
        this.currentExecutionId = currentExecutionId;
    }

    /**
     * Returns whether this test skips to cleanup input data source.
     * @return {@code true} to skip, otherwise {@code false}
     */
    public boolean isSkipCleanInput() {
        return skipPhases.contains(TestExecutionPhase.CLEAN_INPUT);
    }

    /**
     * Sets whether this test skips to cleanup input data source (default: {@code false}).
     * @param skip {@code true} to skip, otherwise {@code false}
     */
    public void setSkipCleanInput(boolean skip) {
        setSkipPhase(TestExecutionPhase.CLEAN_INPUT, skip);
    }

    /**
     * Returns whether this test skips to cleanup input data source.
     * @return {@code true} to skip, otherwise {@code false}
     */
    public boolean isSkipCleanOutput() {
        return skipPhases.contains(TestExecutionPhase.CLEAN_OUTPUT);
    }

    /**
     * Sets whether this test skips to cleanup output data source (default: {@code false}).
     * @param skip {@code true} to skip, otherwise {@code false}
     */
    public void setSkipCleanOutput(boolean skip) {
        setSkipPhase(TestExecutionPhase.CLEAN_OUTPUT, skip);
    }

    /**
     * Returns whether this test skips to cleanup input data source.
     * @return {@code true} to skip, otherwise {@code false}
     */
    public boolean isSkipPrepareInput() {
        return skipPhases.contains(TestExecutionPhase.PREPARE_INPUT);
    }

    /**
     * Sets whether this test skips to prepare input data source (default: {@code false}).
     * @param skip {@code true} to skip, otherwise {@code false}
     */
    public void setSkipPrepareInput(boolean skip) {
        setSkipPhase(TestExecutionPhase.PREPARE_INPUT, skip);
    }

    /**
     * Returns whether this test skips to prepare output data source.
     * @return {@code true} to skip, otherwise {@code false}
     */
    public boolean isSkipPrepareOutput() {
        return skipPhases.contains(TestExecutionPhase.PREPARE_OUTPUT);
    }

    /**
     * Sets whether this test skips to prepare output data source (default: {@code false}).
     * @param skip {@code true} to skip, otherwise {@code false}
     */
    public void setSkipPrepareOutput(boolean skip) {
        setSkipPhase(TestExecutionPhase.PREPARE_OUTPUT, skip);
    }

    /**
     * Returns whether this test skips to execute jobflows.
     * @return {@code true} to skip, otherwise {@code false}
     */
    public boolean isSkipRunJobflow() {
        return skipPhases.contains(TestExecutionPhase.EXECUTE);
    }

    /**
     * Sets whether this test skips to execute jobflows (default: {@code false}).
     * @param skip {@code true} to skip, otherwise {@code false}
     */
    public void setSkipRunJobflow(boolean skip) {
        setSkipPhase(TestExecutionPhase.EXECUTE, skip);
    }

    /**
     * Returns whether this test skips to verify the testing result.
     * @return {@code true} to skip, otherwise {@code false}
     */
    public boolean isSkipVerify() {
        return skipPhases.contains(TestExecutionPhase.VERIFY);
    }

    /**
     * Sets whether this test skips to verify the testing result (default: {@code false}).
     * @param skip {@code true} to skip, otherwise {@code false}
     */
    public void setSkipVerify(boolean skip) {
        setSkipPhase(TestExecutionPhase.VERIFY, skip);
    }

    private void setSkipPhase(TestExecutionPhase phase, boolean skip) {
        assert phase != null;
        if (skip) {
            skipPhases.remove(phase);
        } else {
            skipPhases.add(phase);
        }
    }

    /**
     * Removes all temporary resources generated in this context.
     * @since 0.5.2
     */
    public void cleanUpTemporaryResources() {
        if (generatedCompilerWorkingDirectory != null) {
            LOG.debug("Deleting temporary compiler working directory: {}", generatedCompilerWorkingDirectory);
            removeAll(generatedCompilerWorkingDirectory);
            this.generatedCompilerWorkingDirectory = null;
        }
    }

    /**
     * Sets the {@link JobExecutorFactory} for executing jobs in this context.
     * @param factory the factory, or {@code null} to use a default implementation
     * @since 0.6.0
     * @see #getJobExecutor()
     */
    public void setJobExecutorFactory(JobExecutorFactory factory) {
        if (factory == null) {
            this.jobExecutorFactory = new DefaultJobExecutorFactory();
        } else {
            this.jobExecutorFactory = factory;
        }
    }

    /**
     * Returns the {@link JobExecutor} for executes jobs in this context.
     * @return the {@link JobExecutor} instance
     * @since 0.6.0
     */
    public JobExecutor getJobExecutor() {
        if (jobExecutorFactory != null) {
            return jobExecutorFactory.newInstance(this);
        }
        String className = System.getProperty(KEY_JOB_EXECUTOR_FACTORY, DefaultJobExecutorFactory.class.getName());
        try {
            Class<?> aClass = Class.forName(className, false, getClassLoader());
            this.jobExecutorFactory = aClass.asSubclass(JobExecutorFactory.class).newInstance();
        } catch (Exception e) {
            throw (AssertionError) new AssertionError(MessageFormat.format(
                    "Failed to create job executor factory from \"{0}\": {1}",
                    KEY_JOB_EXECUTOR_FACTORY,
                    className)).initCause(e);
        }
        return jobExecutorFactory.newInstance(this);
    }

    private boolean removeAll(File path) {
        assert path != null;
        boolean deleted = true;
        if (path.isDirectory()) {
            for (File child : path.listFiles()) {
                deleted &= removeAll(child);
            }
        }
        if (deleted) {
            if (path.delete() == false) {
                LOG.warn(MessageFormat.format(
                        "テスト用のテンポラリファイルの削除に失敗しました: {0}",
                        path.getAbsolutePath()));
                deleted = false;
            }
        }
        return deleted;
    }

    /**
     * Represents each phase in test execution.
     * @since 0.6.0
     */
    public enum TestExecutionPhase {

        /**
         * Cleaning input.
         */
        CLEAN_INPUT,

        /**
         * Cleaning output.
         */
        CLEAN_OUTPUT,

        /**
         * Preparing input.
         */
        PREPARE_INPUT,

        /**
         * Preparing output.
         */
        PREPARE_OUTPUT,

        /**
         * Performing execution.
         */
        EXECUTE,

        /**
         * Performing verification.
         */
        VERIFY,
    }
}<|MERGE_RESOLUTION|>--- conflicted
+++ resolved
@@ -21,11 +21,8 @@
 import java.io.InputStream;
 import java.text.MessageFormat;
 import java.util.Collections;
-<<<<<<< HEAD
 import java.util.EnumSet;
-=======
 import java.util.HashMap;
->>>>>>> 12ff7806
 import java.util.ListResourceBundle;
 import java.util.Map;
 import java.util.MissingResourceException;
@@ -141,10 +138,8 @@
     private final Map<String, String> extraConfigurations;
 
     private final Map<String, String> batchArgs;
-<<<<<<< HEAD
-=======
+
     private final Map<String, String> environmentVariables;
->>>>>>> 12ff7806
 
     private final FlowCompilerOptions options;
 
