/**
 * Copyright 2011-2013 Asakusa Framework Team.
 *
 * Licensed under the Apache License, Version 2.0 (the "License");
 * you may not use this file except in compliance with the License.
 * You may obtain a copy of the License at
 *
 *     http://www.apache.org/licenses/LICENSE-2.0
 *
 * Unless required by applicable law or agreed to in writing, software
 * distributed under the License is distributed on an "AS IS" BASIS,
 * WITHOUT WARRANTIES OR CONDITIONS OF ANY KIND, either express or implied.
 * See the License for the specific language governing permissions and
 * limitations under the License.
 */
package com.asakusafw.testdriver;

import java.io.File;
<<<<<<< HEAD
import java.io.FileInputStream;
import java.io.IOException;
import java.io.InputStream;
=======
import java.io.IOException;
>>>>>>> 510047a1
import java.text.MessageFormat;
import java.util.Collections;
import java.util.Map;
import java.util.MissingResourceException;
import java.util.Properties;
import java.util.ResourceBundle;
import java.util.TreeMap;

import javax.tools.ToolProvider;

import org.apache.commons.lang.SystemUtils;
import org.junit.Assume;
import org.slf4j.Logger;
import org.slf4j.LoggerFactory;

import com.asakusafw.compiler.batch.processor.DependencyLibrariesProcessor;
import com.asakusafw.compiler.flow.ExternalIoCommandProvider.CommandContext;
import com.asakusafw.compiler.flow.FlowCompilerOptions;
import com.asakusafw.compiler.flow.FlowCompilerOptions.GenericOptionValue;
import com.asakusafw.compiler.testing.JobflowInfo;
import com.asakusafw.runtime.stage.StageConstants;
import com.asakusafw.runtime.util.hadoop.ConfigurationProvider;
import com.asakusafw.testdriver.core.TestContext;
import com.asakusafw.testdriver.core.TestToolRepository;
import com.asakusafw.utils.collections.Maps;

/**
 * テスト実行時のコンテキスト情報を管理する。
 * @since 0.2.0
 * @version 0.5.2
 */
public class TestDriverContext implements TestContext {

    static final Logger LOG = LoggerFactory.getLogger(TestDriverContext.class);

    static final ResourceBundle INFORMATION = ResourceBundle.getBundle("com.asakusafw.testdriver.information");

    /**
     * The system property key of runtime working directory.
     * This working directory must be a relative path from the default working directory.
     */
    public static final String KEY_RUNTIME_WORKING_DIRECTORY = "asakusa.testdriver.hadoopwork.dir";

    /**
     * The system property key of compiler working directory.
     */
    public static final String KEY_COMPILER_WORKING_DIRECTORY = "asakusa.testdriver.compilerwork.dir";

    /**
     * The system property key of ignoring environment checking.
     * @see #validateExecutionEnvironment()
     * @since 0.5.2
     */
    public static final String KEY_FORCE_EXEC = "asakusa.testdriver.exec.force";

    /**
     * Environmental variable: the framework home path.
     */
    public static final String ENV_FRAMEWORK_PATH = "ASAKUSA_HOME";

    /**
     * The path to the external dependency libraries folder (relative from working directory).
     * @since 0.5.1
     */
    public static final String EXTERNAL_LIBRARIES_PATH = DependencyLibrariesProcessor.LIBRARY_DIRECTORY_PATH;

<<<<<<< HEAD
    /**
     * The path to the framework version file (relative from the framework home path).
     * @since 0.5.2
     */
    public static final String FRAMEWORK_VERSION_PATH = "VERSION";

    /**
     * The entry key of the test-runtime framework version.
     * @since 0.5.2
     */
    public static final String KEY_FRAMEWORK_VERSION = "asakusafw.version";

    private static final String COMPILERWORK_DIR_DEFAULT = "target/testdriver/batchcwork";

=======
>>>>>>> 510047a1
    private static final String HADOOPWORK_DIR_DEFAULT = "target/testdriver/hadoopwork";

    private volatile File frameworkHomePath;
    private final Class<?> callerClass;
    private final TestToolRepository repository;
    private final Map<String, String> extraConfigurations;
    private final Map<String, String> batchArgs;
    private final FlowCompilerOptions options;

    private volatile File librariesPath;

    private volatile String currentBatchId;

    private volatile String currentFlowId;

    private volatile String currentExecutionId;

    private volatile File explicitCompilerWorkingDirectory;

    private volatile File generatedCompilerWorkingDirectory;

    private boolean skipCleanInput;
    private boolean skipCleanOutput;
    private boolean skipPrepareInput;
    private boolean skipPrepareOutput;
    private boolean skipRunJobflow;
    private boolean skipVerify;

    /**
     * Creates a new instance.
     * @param contextClass context class (will use to detect test resources)
     * @throws IllegalArgumentException if some parameters were {@code null}
     */
    public TestDriverContext(Class<?> contextClass) {
        if (contextClass == null) {
            throw new IllegalArgumentException("contextClass must not be null"); //$NON-NLS-1$
        }
        this.callerClass = contextClass;
        this.repository = new TestToolRepository(contextClass.getClassLoader());
        this.extraConfigurations = new TreeMap<String, String>();
        this.batchArgs = new TreeMap<String, String>();
        this.options = new FlowCompilerOptions();
        configureOptions();
    }

    private void configureOptions() {
        LOG.debug("Auto detecting current execution environment");
        this.options.putExtraAttribute(
                "MAPREDUCE-370",
                GenericOptionValue.AUTO.getSymbol());
    }

    /**
     * Validates current compiler environment.
     * @throws AssertionError if current test environment is invalid
     * @since 0.5.1
     */
    public void validateCompileEnvironment() {
        if (ToolProvider.getSystemJavaCompiler() == null) {
            // validates runtime environment first
            validateExecutionEnvironment();
            throw new AssertionError("この環境ではJavaコンパイラを利用できません（JDKを利用してテストを実行してください）");
        }
    }

    /**
     * Returns the development environment version.
     * @return the development environment version
     * @throws IllegalStateException if the version is not defined
     * @since 0.5.2
     */
    public String getDevelopmentEnvironmentVersion() {
        try {
            String version = INFORMATION.getString(KEY_FRAMEWORK_VERSION);
            return version;
        } catch (MissingResourceException e) {
            throw new IllegalStateException(
                    MessageFormat.format(
                            "この開発環境のバージョンが不明です ({e})",
                            KEY_COMPILER_WORKING_DIRECTORY), e);
        }
    }

    /**
     * Returns the runtime environment version.
     * @return the runtime environment version, or {@code null} if it is not defined
     * @since 0.5.2
     */
    public String getRuntimeEnvironmentVersion() {
        File path = getFrameworkHomePath0();
        if (path == null) {
            return null;
        }
        File version = new File(path, KEY_FRAMEWORK_VERSION);
        if (version.isFile() == false) {
            LOG.warn(MessageFormat.format(
                    "テスト実行環境にバージョン情報が見つかりませんでした：{0}",
                    version.getAbsolutePath()));
            return null;
        }
        Properties p = new Properties();
        try {
            InputStream in = new FileInputStream(version);
            try {
                p.load(in);
            } finally {
                in.close();
            }
        } catch (IOException e) {
            LOG.warn(MessageFormat.format(
                    "テスト実行環境のバージョン情報を読み出せませんでした：{0}",
                    version.getAbsolutePath()), e);
            return null;
        }
        String value = p.getProperty(KEY_FRAMEWORK_VERSION);
        if (value == null) {
            LOG.warn(MessageFormat.format(
                    "テスト実行環境のバージョン情報が欠落しています：{0} ({1})",
                    version.getAbsolutePath(),
                    KEY_FRAMEWORK_VERSION));
            return null;
        }
        return value;
    }

    /**
     * Validates current test execution environment.
     * @throws AssertionError if current test environment is invalid
     * @since 0.5.1
     */
    public void validateExecutionEnvironment() {
        if (requiresValidateExecutionEnvironment() == false) {
            LOG.debug("skipping test execution environment validation");
            return;
        }
        if (getFrameworkHomePath0() == null) {
            raiseInvalid(MessageFormat.format(
                    "環境変数\"{0}\"が未設定です",
                    ENV_FRAMEWORK_PATH));
        }
        if (ConfigurationProvider.findHadoopCommand() == null) {
            raiseInvalid(MessageFormat.format(
                    "コマンド\"{0}\"を検出できませんでした",
                    "hadoop"));
        }
        String runtime = getRuntimeEnvironmentVersion();
        if (runtime == null) {
            LOG.debug("Runtime environment version is missing");
        } else {
            String develop = getDevelopmentEnvironmentVersion();
            if (develop.equals(runtime) == false) {
                raiseInvalid(MessageFormat.format(
                        "開発環境とテスト実行環境でフレームワークのバージョンが一致しません（開発環境：{0}, 実行環境：{1}）",
                        develop,
                        runtime));
            }
        }
    }

    private boolean requiresValidateExecutionEnvironment() {
        String value = System.getProperty(KEY_FORCE_EXEC);
        if (value != null) {
            if (value.isEmpty() || value.equalsIgnoreCase("true")) {
                return false;
            }
        }
        return true;
    }

    /**
     * Validates current test environment.
     * @throws AssertionError if current test environment is invalid
     * @since 0.5.0
     */
    public void validateEnvironment() {
        validateExecutionEnvironment();
    }

    private void raiseInvalid(String message) {
        if (SystemUtils.IS_OS_WINDOWS) {
            LOG.warn(message);
            LOG.info(MessageFormat.format(
                    "この環境では現在のテストを実行できないため、スキップします: {0}",
                    callerClass.getName()));
            Assume.assumeTrue(false);
        } else {
            throw new AssertionError(message);
        }
    }

    /**
     * Sets the path to the framework installed location.
     * @param frameworkHomePath the path to the framework install location, or {@code null} to reset location
     */
    public void setFrameworkHomePath(File frameworkHomePath) {
        this.frameworkHomePath = frameworkHomePath;
    }

    /**
     * Returns the framework home path.
     * @return the path, or default path from environmental variable {@code ASAKUSA_HOME}
     * @throws IllegalStateException if neither the framework home path nor the environmental variable were set
     */
    public File getFrameworkHomePath() {
        File result = getFrameworkHomePath0();
        if (result == null) {
            throw new IllegalStateException(MessageFormat.format(
                    "環境変数{0}が未設定です",
                    ENV_FRAMEWORK_PATH));
        }
        return result;
    }

    private File getFrameworkHomePath0() {
        if (frameworkHomePath == null) {
            String defaultHomePath = System.getenv(ENV_FRAMEWORK_PATH);
            if (defaultHomePath == null) {
                return null;
            }
            return new File(defaultHomePath);
        }
        return frameworkHomePath;
    }

    /**
     * Returns the path to the jobflow package (*.jar) deployment directory.
     * This method refers the {@link #getFrameworkHomePath() framework installed location}.
     * @param batchId target batch ID
     * @return the path
     * @throws IllegalArgumentException if some parameters were {@code null}
     * @see #setFrameworkHomePath(File)
     */
    public File getJobflowPackageLocation(String batchId) {
        if (batchId == null) {
            throw new IllegalArgumentException("batchId must not be null"); //$NON-NLS-1$
        }
        File apps = new File(getFrameworkHomePath(), "batchapps");
        File batch = new File(apps, batchId);
        File lib = new File(batch, "lib");
        return lib;
    }

    /**
     * Returns the path to the external libraries (*.jar) deployment directory.
     * @param batchId target batch ID
     * @return the path
     * @throws IllegalArgumentException if some parameters were {@code null}
     * @see #setLibrariesPath(File)
     * @since 0.5.1
     */
    public File getLibrariesPackageLocation(String batchId) {
        if (batchId == null) {
            throw new IllegalArgumentException("batchId must not be null"); //$NON-NLS-1$
        }
        File apps = new File(getFrameworkHomePath(), "batchapps");
        File batch = new File(apps, batchId);
        File lib = new File(batch, DependencyLibrariesProcessor.OUTPUT_DIRECTORY_PATH);
        return lib;
    }

    /**
     * Returns the command context for this attempt.
     * @return the command context
     */
    public CommandContext getCommandContext() {
        CommandContext context = new CommandContext(
                getFrameworkHomePath().getAbsolutePath() + "/",
                getExecutionId(),
                getBatchArgs());
        return context;
    }

    /**
     * Returns the compiler working directory.
     * @return the compiler working directory
     */
    public File getCompilerWorkingDirectory() {
        return new File(getCompileWorkBaseDir());
    }

    /**
     * Sets the compiler working directory.
     * @param path the compiler working directory
     * @since 0.5.2
     */
    public void setCompilerWorkingDirectory(File path) {
        this.explicitCompilerWorkingDirectory = path;
    }

    /**
     * Returns the current user name in OS.
     * @return the current user name
     */
    public String getOsUser() {
        String user = System.getenv("USER");
        return user;
    }

    /**
     * Returns the path to the compiler working directory.
     * Clients can configure this property using system property {@value #KEY_COMPILER_WORKING_DIRECTORY}.
     * @return the compiler working directory
     */
    public String getCompileWorkBaseDir() {
        String dir = System.getProperty(KEY_COMPILER_WORKING_DIRECTORY);
        if (dir == null) {
            if (explicitCompilerWorkingDirectory != null) {
                return explicitCompilerWorkingDirectory.getAbsolutePath();
            }
            if (generatedCompilerWorkingDirectory == null) {
                generatedCompilerWorkingDirectory = createTempDirPath();
                LOG.debug("Created a temporary compiler working directory: {}", generatedCompilerWorkingDirectory);
            }
            return generatedCompilerWorkingDirectory.getAbsolutePath();
        }
        return dir;
    }

    private File createTempDirPath() {
        try {
            File file = File.createTempFile("asakusa", ".tmp");
            if (file.delete() == false) {
                throw new AssertionError(MessageFormat.format(
                        "テスト用のテンポラリディレクトリの作成に失敗しました: {0}",
                        file));
            }
            return file;
        } catch (IOException e) {
            throw (AssertionError) new AssertionError("テスト用のテンポラリディレクトリの作成に失敗しました").initCause(e);
        }
    }

    /**
     * Returns the path to the runtime working directory.
     * This working directory is relative path from cluster's default working directory.
     * Clients can configure this property using system property {@value #KEY_RUNTIME_WORKING_DIRECTORY}.
     * @return the compiler working directory
     */
    public String getClusterWorkDir() {
        String dir = System.getProperty(KEY_RUNTIME_WORKING_DIRECTORY);
        if (dir == null) {
            return HADOOPWORK_DIR_DEFAULT;
        }
        return dir;
    }

    /**
     * Returns the path to the dependency libraries path.
     * The dependency library files are in the target folder directly.
     * @return the librariesPath the libraries path
     * @since 0.5.1
     */
    public File getLibrariesPath() {
        if (librariesPath == null) {
            return new File(EXTERNAL_LIBRARIES_PATH);
        }
        return librariesPath;
    }

    /**
     * Sets the path to the external dependency libraries folder.
     * @param librariesPath the libraries folder path
     * @throws IllegalArgumentException if some parameters were {@code null}
     * @since 0.5.1
     */
    public void setLibrariesPath(File librariesPath) {
        this.librariesPath = librariesPath;
    }

    /**
     * Returns the caller class.
     * This is ordinary used for detect test dataset on the classpath.
     * @return the caller class
     */
    public Class<?> getCallerClass() {
        return callerClass;
    }

    /**
     * Returns the test tool repository.
     * @return the repository
     * @since 0.2.3
     */
    public TestToolRepository getRepository() {
        return repository;
    }

    /**
     * Changes current Jobflow.
     * @param info target jobflow
     * @throws IllegalArgumentException if some parameters were {@code null}
     * @since 0.2.2
     */
    public void prepareCurrentJobflow(JobflowInfo info) {
        if (info == null) {
            throw new IllegalArgumentException("info must not be null"); //$NON-NLS-1$
        }
        this.currentBatchId = info.getJobflow().getBatchId();
        this.currentFlowId = info.getJobflow().getFlowId();
        this.currentExecutionId = MessageFormat.format(
                "{0}-{1}-{2}",
                getCallerClass().getSimpleName(),
                currentBatchId,
                currentFlowId);
    }

    /**
     * Returns the current execution ID.
     * @return current execution ID
     * @see #prepareCurrentJobflow(JobflowInfo)
     */
    public String getExecutionId() {
        if (currentExecutionId == null) {
            throw new IllegalStateException("prepareCurrentJobflow was not invoked");
        }
        return currentExecutionId;
    }

    /**
     * Change current {@link #getExecutionId() execution ID} into a unique string.
     * @deprecated Please invoke {@link #prepareCurrentJobflow(JobflowInfo)}
     */
    @Deprecated
    public void changeExecutionId() {
        // do nothing
    }

    /**
     * Returns extra configurations for the runtime.
     * For Hadoop, these configurations are passed using {@code -D <key>=<value>}.
     * @return the extra configurations (key value pairs)
     */
    public Map<String, String> getExtraConfigurations() {
        return extraConfigurations;
    }

    /**
     * Returns the batch arguments.
     * @return the batch arguments
     */
    public Map<String, String> getBatchArgs() {
        return batchArgs;
    }

    @Override
    public Map<String, String> getEnvironmentVariables() {
        return System.getenv();
    }

    @Override
    public Map<String, String> getArguments() {
        Map<String, String> copy = Maps.from(getBatchArgs());
        if (currentBatchId != null) {
            copy.put(StageConstants.VAR_BATCH_ID, currentBatchId);
        }
        if (currentFlowId != null) {
            copy.put(StageConstants.VAR_FLOW_ID, currentFlowId);
        }
        if (currentExecutionId != null) {
            copy.put(StageConstants.VAR_EXECUTION_ID, currentExecutionId);
        }
        return Collections.unmodifiableMap(copy);
    }

    /**
     * Returns the compiler options.
     * @return the compiler options
     */
    public FlowCompilerOptions getOptions() {
        return options;
    }

    @Override
    public ClassLoader getClassLoader() {
        return callerClass.getClassLoader();
    }


    /**
     * Returns the current batch ID.
     * @return the current batch ID, or {@code null} if not set
     * @see #setCurrentBatchId(String)
     */
    public String getCurrentBatchId() {
        return currentBatchId;
    }


    /**
     * Configures the current batch ID.
     * @param currentBatchId the ID
     */
    public void setCurrentBatchId(String currentBatchId) {
        this.currentBatchId = currentBatchId;
    }


    /**
     * Returns the current flow ID.
     * @return the ID, or {@code null} if not set
     * @see #setCurrentFlowId(String)
     */
    public String getCurrentFlowId() {
        return currentFlowId;
    }


    /**
     * Configures the current flow ID.
     * @param currentFlowId the ID
     */
    public void setCurrentFlowId(String currentFlowId) {
        this.currentFlowId = currentFlowId;
    }


    /**
     * Returns the current execution ID.
     * @return the ID, or {@code null} if not set
     * @see #setCurrentExecutionId(String)
     */
    public String getCurrentExecutionId() {
        return currentExecutionId;
    }


    /**
     * Returns the current execution ID.
     * @param currentExecutionId the ID
     */
    public void setCurrentExecutionId(String currentExecutionId) {
        this.currentExecutionId = currentExecutionId;
    }


    /**
     * Returns whether this test skips to cleanup input data source.
     * @return {@code true} to skip, otherwise {@code false}
     */
    public boolean isSkipCleanInput() {
        return skipCleanInput;
    }


    /**
     * Sets whether this test skips to cleanup input data source (default: {@code false}).
     * @param skip {@code true} to skip, otherwise {@code false}
     */
    public void setSkipCleanInput(boolean skip) {
        this.skipCleanInput = skip;
    }


    /**
     * Returns whether this test skips to cleanup input data source.
     * @return {@code true} to skip, otherwise {@code false}
     */
    public boolean isSkipCleanOutput() {
        return skipCleanOutput;
    }


    /**
     * Sets whether this test skips to cleanup output data source (default: {@code false}).
     * @param skip {@code true} to skip, otherwise {@code false}
     */
    public void setSkipCleanOutput(boolean skip) {
        this.skipCleanOutput = skip;
    }


    /**
     * Returns whether this test skips to cleanup input data source.
     * @return {@code true} to skip, otherwise {@code false}
     */
    public boolean isSkipPrepareInput() {
        return skipPrepareInput;
    }


    /**
     * Sets whether this test skips to prepare input data source (default: {@code false}).
     * @param skip {@code true} to skip, otherwise {@code false}
     */
    public void setSkipPrepareInput(boolean skip) {
        this.skipPrepareInput = skip;
    }


    /**
     * Returns whether this test skips to prepare output data source.
     * @return {@code true} to skip, otherwise {@code false}
     */
    public boolean isSkipPrepareOutput() {
        return skipPrepareOutput;
    }


    /**
     * Sets whether this test skips to prepare output data source (default: {@code false}).
     * @param skip {@code true} to skip, otherwise {@code false}
     */
    public void setSkipPrepareOutput(boolean skip) {
        this.skipPrepareOutput = skip;
    }


    /**
     * Returns whether this test skips to execute jobflows.
     * @return {@code true} to skip, otherwise {@code false}
     */
    public boolean isSkipRunJobflow() {
        return skipRunJobflow;
    }


    /**
     * Sets whether this test skips to execute jobflows (default: {@code false}).
     * @param skip {@code true} to skip, otherwise {@code false}
     */
    public void setSkipRunJobflow(boolean skip) {
        this.skipRunJobflow = skip;
    }


    /**
     * Returns whether this test skips to verify the testing result.
     * @return {@code true} to skip, otherwise {@code false}
     */
    public boolean isSkipVerify() {
        return skipVerify;
    }

    /**
     * Sets whether this test skips to verify the testing result (default: {@code false}).
     * @param skip {@code true} to skip, otherwise {@code false}
     */
    public void setSkipVerify(boolean skip) {
        this.skipVerify = skip;
    }

    /**
     * Removes all temporary resources generated in this context.
     * @since 0.5.2
     */
    public void cleanUpTemporaryResources() {
        if (generatedCompilerWorkingDirectory != null) {
            LOG.debug("Deleting temporary compiler working directory: {}", generatedCompilerWorkingDirectory);
            removeAll(generatedCompilerWorkingDirectory);
            this.generatedCompilerWorkingDirectory = null;
        }
    }

    private boolean removeAll(File path) {
        assert path != null;
        boolean deleted = true;
        if (path.isDirectory()) {
            for (File child : path.listFiles()) {
                deleted &= removeAll(child);
            }
        }
        if (deleted) {
            if (path.delete() == false) {
                LOG.warn(MessageFormat.format(
                        "テスト用のテンポラリファイルの削除に失敗しました: {0}",
                        path.getAbsolutePath()));
                deleted = false;
            }
        }
        return deleted;
    }
}<|MERGE_RESOLUTION|>--- conflicted
+++ resolved
@@ -16,13 +16,9 @@
 package com.asakusafw.testdriver;
 
 import java.io.File;
-<<<<<<< HEAD
 import java.io.FileInputStream;
 import java.io.IOException;
 import java.io.InputStream;
-=======
-import java.io.IOException;
->>>>>>> 510047a1
 import java.text.MessageFormat;
 import java.util.Collections;
 import java.util.Map;
@@ -89,7 +85,6 @@
      */
     public static final String EXTERNAL_LIBRARIES_PATH = DependencyLibrariesProcessor.LIBRARY_DIRECTORY_PATH;
 
-<<<<<<< HEAD
     /**
      * The path to the framework version file (relative from the framework home path).
      * @since 0.5.2
@@ -104,8 +99,6 @@
 
     private static final String COMPILERWORK_DIR_DEFAULT = "target/testdriver/batchcwork";
 
-=======
->>>>>>> 510047a1
     private static final String HADOOPWORK_DIR_DEFAULT = "target/testdriver/hadoopwork";
 
     private volatile File frameworkHomePath;
