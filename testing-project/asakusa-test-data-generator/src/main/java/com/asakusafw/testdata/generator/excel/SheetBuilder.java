/**
 * Copyright 2011-2014 Asakusa Framework Team.
 *
 * Licensed under the Apache License, Version 2.0 (the "License");
 * you may not use this file except in compliance with the License.
 * You may obtain a copy of the License at
 *
 *     http://www.apache.org/licenses/LICENSE-2.0
 *
 * Unless required by applicable law or agreed to in writing, software
 * distributed under the License is distributed on an "AS IS" BASIS,
 * WITHOUT WARRANTIES OR CONDITIONS OF ANY KIND, either express or implied.
 * See the License for the specific language governing permissions and
 * limitations under the License.
 */
package com.asakusafw.testdata.generator.excel;

import java.text.MessageFormat;

import org.apache.poi.ss.SpreadsheetVersion;
import org.apache.poi.ss.usermodel.Workbook;
import org.slf4j.Logger;
import org.slf4j.LoggerFactory;

import com.asakusafw.dmdl.semantics.ModelDeclaration;

/**
 * Appends test data/rule sheets to the workbook.
 * @since 0.2.0
 * @version 0.7.0
 * @see SheetEditor
 */
public class SheetBuilder {

    static final Logger LOG = LoggerFactory.getLogger(SheetBuilder.class);

    private final SheetEditor editor;

    private final ModelDeclaration model;

    private String sawDataSheet;

    private String sawRuleSheet;

    /**
     * Creates a new instance.
     * @param workbook target workbook to build sheets
     * @param model target model
     * @throws IllegalArgumentException if some parameters were {@code null}
     */
    public SheetBuilder(Workbook workbook, ModelDeclaration model) {
        if (workbook == null) {
            throw new IllegalArgumentException("workbook must not be null"); //$NON-NLS-1$
        }
        if (model == null) {
            throw new IllegalArgumentException("model must not be null"); //$NON-NLS-1$
        }
        this.editor = new SheetEditor(workbook);
        this.model = model;
    }

    /**
     * Creates a new instance.
     * @param workbook target workbook to build sheets
     * @param version the spreadsheet version of the target workbook
     * @param model target model
     * @throws IllegalArgumentException if some parameters were {@code null}
     */
    public SheetBuilder(Workbook workbook, SpreadsheetVersion version, ModelDeclaration model) {
        this(workbook, model);
        if (version != WorkbookGenerator.getSpreadsheetVersion(workbook)) {
            throw new IllegalArgumentException(MessageFormat.format(
                    "Inconsistent spreadsheet version: workbook={0}, specified={1}",
                    WorkbookGenerator.getSpreadsheetVersion(workbook),
                    version));
        }
    }

    /**
     * Creates a data sheet with specified name.
     * @param name sheet name
     * @throws IllegalArgumentException if some parameters were {@code null}
     */
    public void addData(String name) {
        if (name == null) {
            throw new IllegalArgumentException("name must not be null"); //$NON-NLS-1$
        }
        if (sawDataSheet != null) {
            copy(sawDataSheet, name);
        } else {
            editor.addData(name, model);
        }
        sawDataSheet = name;
    }

    /**
     * Creates a rule sheet with specified name.
     * @param name sheet name
     * @throws IllegalArgumentException if some parameters were {@code null}
     */
    public void addRule(String name) {
        if (name == null) {
            throw new IllegalArgumentException("name must not be null"); //$NON-NLS-1$
        }
        if (sawRuleSheet != null) {
            copy(sawRuleSheet, name);
        } else {
            editor.addRule(name, model);
        }
        sawRuleSheet = name;
    }

<<<<<<< HEAD
    private void fillRuleTitles(Sheet sheet) {
        assert sheet != null;
        for (RuleSheetFormat title : RuleSheetFormat.values()) {
            setTitle(sheet, title);
        }
    }

    private void fillRuleFormat(Sheet sheet) {
        assert sheet != null;
        Cell value = getCell(sheet, RuleSheetFormat.FORMAT, 0, 1);
        value.setCellStyle(info.lockedStyle);
        value.setCellValue(RuleSheetFormat.FORMAT_VERSION);
    }

    private void fillRuleTotalCondition(Sheet sheet) {
        assert sheet != null;
        Cell value = getCell(sheet, RuleSheetFormat.TOTAL_CONDITION, 0, 1);
        value.setCellStyle(info.optionsStyle);
        String[] options = TotalConditionKind.getOptions();
        value.setCellValue(options[0]);
        setExplicitListConstraint(sheet, options,
                value.getRowIndex(), value.getColumnIndex(),
                value.getRowIndex(), value.getColumnIndex());
    }

    private void setTitle(Sheet sheet, RuleSheetFormat item) {
        assert sheet != null;
        assert item != null;
        Cell cell = getCell(sheet, item.getRowIndex(), item.getColumnIndex());
        cell.setCellStyle(info.titleStyle);
        cell.setCellValue(item.getTitle());
    }

    private void fillRulePropertyConditions(Sheet sheet) {
        int index = 1;
        for (PropertyDeclaration property : model.getDeclaredProperties()) {
            Cell name = getCell(sheet, RuleSheetFormat.PROPERTY_NAME, index, 0);
            name.setCellStyle(info.lockedStyle);
            name.setCellValue(property.getName().identifier);

            Cell value = getCell(sheet, RuleSheetFormat.VALUE_CONDITION, index, 0);
            value.setCellStyle(info.optionsStyle);
            if (index == 1) {
                value.setCellValue(ValueConditionKind.KEY.getText());
            } else {
                value.setCellValue(ValueConditionKind.ANY.getText());
            }

            Cell nullity = getCell(sheet, RuleSheetFormat.NULLITY_CONDITION, index, 0);
            nullity.setCellStyle(info.optionsStyle);
            nullity.setCellValue(NullityConditionKind.NORMAL.getText());

            Cell comments = getCell(sheet, RuleSheetFormat.COMMENTS, index, 0);
            comments.setCellStyle(info.dataStyle);
            comments.setCellValue(property.getDescription() == null
                    ? property.getType().toString() : property.getDescription().getText());

            Cell options = getCell(sheet, RuleSheetFormat.EXTRA_OPTIONS, index, 0);
            options.setCellStyle(info.dataStyle);
            options.setCellValue("");

            index++;
        }

        int start = RuleSheetFormat.PROPERTY_NAME.getRowIndex() + 1;
        int end = RuleSheetFormat.PROPERTY_NAME.getRowIndex() + index;
        setExplicitListConstraint(sheet,
                ValueConditionKind.getOptions(),
                start, RuleSheetFormat.VALUE_CONDITION.getColumnIndex(),
                end, RuleSheetFormat.VALUE_CONDITION.getColumnIndex());
        setExplicitListConstraint(sheet,
                NullityConditionKind.getOptions(),
                start, RuleSheetFormat.NULLITY_CONDITION.getColumnIndex(),
                end, RuleSheetFormat.NULLITY_CONDITION.getColumnIndex());
    }

    private void adjustRuleWidth(Sheet sheet) {
        assert sheet != null;
        int lastColumn = 0;
        for (RuleSheetFormat format : RuleSheetFormat.values()) {
            lastColumn = Math.max(lastColumn, format.getColumnIndex());
        }
        adjustColumnWidth(sheet, lastColumn);
    }

    private void adjustColumnWidth(Sheet sheet, int lastColumn) {
        assert sheet != null;
        for (int i = 0; i <= lastColumn; i++) {
            sheet.autoSizeColumn(i);
            int width = sheet.getColumnWidth(i);
            if (width < MINIMUM_COLUMN_WIDTH) {
                sheet.setColumnWidth(i, MINIMUM_COLUMN_WIDTH);
            }
        }
    }

    private Cell getCell(Sheet sheet, RuleSheetFormat item, int rowOffset, int columnOffset) {
        assert sheet != null;
        assert item != null;
        return getCell(sheet, item.getRowIndex() + rowOffset, item.getColumnIndex() + columnOffset);
    }

    private Cell getCell(Sheet sheet, int rowIndex, int columnIndex) {
        assert sheet != null;
        Row row = sheet.getRow(rowIndex);
        if (row == null) {
            row = sheet.createRow(rowIndex);
        }
        Cell cell = row.getCell(columnIndex, Row.CREATE_NULL_AS_BLANK);
        return cell;
    }

=======
>>>>>>> 5f8f9f97
    /**
     * Creates a clone of the specified sheet.
     * @param oldName the name of original sheet
     * @param newName the created sheet name
     * @throws IllegalArgumentException if some parameters were {@code null}
     */
    private void copy(String oldName, String newName) {
        editor.copy(oldName, newName);
    }
}<|MERGE_RESOLUTION|>--- conflicted
+++ resolved
@@ -110,121 +110,6 @@
         sawRuleSheet = name;
     }
 
-<<<<<<< HEAD
-    private void fillRuleTitles(Sheet sheet) {
-        assert sheet != null;
-        for (RuleSheetFormat title : RuleSheetFormat.values()) {
-            setTitle(sheet, title);
-        }
-    }
-
-    private void fillRuleFormat(Sheet sheet) {
-        assert sheet != null;
-        Cell value = getCell(sheet, RuleSheetFormat.FORMAT, 0, 1);
-        value.setCellStyle(info.lockedStyle);
-        value.setCellValue(RuleSheetFormat.FORMAT_VERSION);
-    }
-
-    private void fillRuleTotalCondition(Sheet sheet) {
-        assert sheet != null;
-        Cell value = getCell(sheet, RuleSheetFormat.TOTAL_CONDITION, 0, 1);
-        value.setCellStyle(info.optionsStyle);
-        String[] options = TotalConditionKind.getOptions();
-        value.setCellValue(options[0]);
-        setExplicitListConstraint(sheet, options,
-                value.getRowIndex(), value.getColumnIndex(),
-                value.getRowIndex(), value.getColumnIndex());
-    }
-
-    private void setTitle(Sheet sheet, RuleSheetFormat item) {
-        assert sheet != null;
-        assert item != null;
-        Cell cell = getCell(sheet, item.getRowIndex(), item.getColumnIndex());
-        cell.setCellStyle(info.titleStyle);
-        cell.setCellValue(item.getTitle());
-    }
-
-    private void fillRulePropertyConditions(Sheet sheet) {
-        int index = 1;
-        for (PropertyDeclaration property : model.getDeclaredProperties()) {
-            Cell name = getCell(sheet, RuleSheetFormat.PROPERTY_NAME, index, 0);
-            name.setCellStyle(info.lockedStyle);
-            name.setCellValue(property.getName().identifier);
-
-            Cell value = getCell(sheet, RuleSheetFormat.VALUE_CONDITION, index, 0);
-            value.setCellStyle(info.optionsStyle);
-            if (index == 1) {
-                value.setCellValue(ValueConditionKind.KEY.getText());
-            } else {
-                value.setCellValue(ValueConditionKind.ANY.getText());
-            }
-
-            Cell nullity = getCell(sheet, RuleSheetFormat.NULLITY_CONDITION, index, 0);
-            nullity.setCellStyle(info.optionsStyle);
-            nullity.setCellValue(NullityConditionKind.NORMAL.getText());
-
-            Cell comments = getCell(sheet, RuleSheetFormat.COMMENTS, index, 0);
-            comments.setCellStyle(info.dataStyle);
-            comments.setCellValue(property.getDescription() == null
-                    ? property.getType().toString() : property.getDescription().getText());
-
-            Cell options = getCell(sheet, RuleSheetFormat.EXTRA_OPTIONS, index, 0);
-            options.setCellStyle(info.dataStyle);
-            options.setCellValue("");
-
-            index++;
-        }
-
-        int start = RuleSheetFormat.PROPERTY_NAME.getRowIndex() + 1;
-        int end = RuleSheetFormat.PROPERTY_NAME.getRowIndex() + index;
-        setExplicitListConstraint(sheet,
-                ValueConditionKind.getOptions(),
-                start, RuleSheetFormat.VALUE_CONDITION.getColumnIndex(),
-                end, RuleSheetFormat.VALUE_CONDITION.getColumnIndex());
-        setExplicitListConstraint(sheet,
-                NullityConditionKind.getOptions(),
-                start, RuleSheetFormat.NULLITY_CONDITION.getColumnIndex(),
-                end, RuleSheetFormat.NULLITY_CONDITION.getColumnIndex());
-    }
-
-    private void adjustRuleWidth(Sheet sheet) {
-        assert sheet != null;
-        int lastColumn = 0;
-        for (RuleSheetFormat format : RuleSheetFormat.values()) {
-            lastColumn = Math.max(lastColumn, format.getColumnIndex());
-        }
-        adjustColumnWidth(sheet, lastColumn);
-    }
-
-    private void adjustColumnWidth(Sheet sheet, int lastColumn) {
-        assert sheet != null;
-        for (int i = 0; i <= lastColumn; i++) {
-            sheet.autoSizeColumn(i);
-            int width = sheet.getColumnWidth(i);
-            if (width < MINIMUM_COLUMN_WIDTH) {
-                sheet.setColumnWidth(i, MINIMUM_COLUMN_WIDTH);
-            }
-        }
-    }
-
-    private Cell getCell(Sheet sheet, RuleSheetFormat item, int rowOffset, int columnOffset) {
-        assert sheet != null;
-        assert item != null;
-        return getCell(sheet, item.getRowIndex() + rowOffset, item.getColumnIndex() + columnOffset);
-    }
-
-    private Cell getCell(Sheet sheet, int rowIndex, int columnIndex) {
-        assert sheet != null;
-        Row row = sheet.getRow(rowIndex);
-        if (row == null) {
-            row = sheet.createRow(rowIndex);
-        }
-        Cell cell = row.getCell(columnIndex, Row.CREATE_NULL_AS_BLANK);
-        return cell;
-    }
-
-=======
->>>>>>> 5f8f9f97
     /**
      * Creates a clone of the specified sheet.
      * @param oldName the name of original sheet
